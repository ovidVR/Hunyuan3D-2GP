# Open Source Model Licensed under the Apache License Version 2.0
# and Other Licenses of the Third-Party Components therein:
# The below Model in this distribution may have been modified by THL A29 Limited
# ("Tencent Modifications"). All Tencent Modifications are Copyright (C) 2024 THL A29 Limited.

# Copyright (C) 2024 THL A29 Limited, a Tencent company.  All rights reserved.
# The below software and/or models in this distribution may have been
# modified by THL A29 Limited ("Tencent Modifications").
# All Tencent Modifications are Copyright (C) THL A29 Limited.

# Hunyuan 3D is licensed under the TENCENT HUNYUAN NON-COMMERCIAL LICENSE AGREEMENT
# except for the third-party components listed below.
# Hunyuan 3D does not impose any additional limitations beyond what is outlined
# in the repsective licenses of these third-party components.
# Users must comply with all terms and conditions of original licenses of these third-party
# components and must ensure that the usage of the third party components adheres to
# all relevant laws and regulations.

# For avoidance of doubts, Hunyuan 3D means the large language models and
# their software and algorithms, including trained model weights, parameters (including
# optimizer states), machine-learning model code, inference-enabling code, training-enabling code,
# fine-tuning enabling code and other elements of the foregoing made publicly available
# by Tencent in accordance with TENCENT HUNYUAN COMMUNITY LICENSE AGREEMENT.

import cv2
import numpy as np
import torch
from PIL import Image
from diffusers import StableDiffusionInstructPix2PixPipeline, EulerAncestralDiscreteScheduler


class Light_Shadow_Remover():
    def __init__(self, config):
        self.device = config.device
        self.cfg_image = 1.5
        self.cfg_text = 1.0

        pipeline = StableDiffusionInstructPix2PixPipeline.from_pretrained(
            config.light_remover_ckpt_path,
            torch_dtype=torch.float16,
            safety_checker=None,
        )
        pipeline.scheduler = EulerAncestralDiscreteScheduler.from_config(pipeline.scheduler.config)
        pipeline.set_progress_bar_config(disable=True)

<<<<<<< HEAD
        # self.pipeline = pipeline.to(self.device, torch.float16)
        self.pipeline = pipeline # Needed to avoid displaying the warning
=======
        self.pipeline = pipeline.to(self.device, torch.float16)
    
    def recorrect_rgb(self, src_image, target_image, alpha_channel, scale=0.95):
        
        def flat_and_mask(bgr, a):
            mask = torch.where(a > 0.5, True, False)
            bgr_flat = bgr.reshape(-1, bgr.shape[-1])
            mask_flat = mask.reshape(-1)
            bgr_flat_masked = bgr_flat[mask_flat, :]
            return bgr_flat_masked
        
        src_flat = flat_and_mask(src_image, alpha_channel)
        target_flat = flat_and_mask(target_image, alpha_channel)
        corrected_bgr = torch.zeros_like(src_image)

        for i in range(3): 
            src_mean, src_stddev = torch.mean(src_flat[:, i]), torch.std(src_flat[:, i])
            target_mean, target_stddev = torch.mean(target_flat[:, i]), torch.std(target_flat[:, i])
            corrected_bgr[:, :, i] = torch.clamp((src_image[:, :, i] - scale * src_mean) * (target_stddev / src_stddev) + scale * target_mean, 0, 1)

        src_mse = torch.mean((src_image - target_image) ** 2)
        modify_mse = torch.mean((corrected_bgr - target_image) ** 2)
        if src_mse < modify_mse:
            corrected_bgr = torch.cat([src_image, alpha_channel], dim=-1)
        else: 
            corrected_bgr = torch.cat([corrected_bgr, alpha_channel], dim=-1)

        return corrected_bgr

>>>>>>> c29ba661
    @torch.no_grad()
    def __call__(self, image):

        image = image.resize((512, 512))

        if image.mode == 'RGBA':
            image_array = np.array(image)
            alpha_channel = image_array[:, :, 3]
            erosion_size = 3
            kernel = np.ones((erosion_size, erosion_size), np.uint8)
            alpha_channel = cv2.erode(alpha_channel, kernel, iterations=1)
            image_array[alpha_channel == 0, :3] = 255
            image_array[:, :, 3] = alpha_channel
            image = Image.fromarray(image_array)

            image_tensor = torch.tensor(np.array(image) / 255.0).to(self.device)
            alpha = image_tensor[:, :, 3:]
            rgb_target = image_tensor[:, :, :3]
        else:
            image_tensor = torch.tensor(np.array(image) / 255.0).to(self.device)
            alpha = torch.ones_like(image_tensor)[:, :, :1]
            rgb_target = image_tensor[:, :, :3]

        image = image.convert('RGB')

        image = self.pipeline(
            prompt="",
            image=image,
            generator=torch.manual_seed(42),
            height=512,
            width=512,
            num_inference_steps=50,
            image_guidance_scale=self.cfg_image,
            guidance_scale=self.cfg_text,
        ).images[0]

        image_tensor = torch.tensor(np.array(image)/255.0).to(self.device)
        rgb_src = image_tensor[:,:,:3]
        image = self.recorrect_rgb(rgb_src, rgb_target, alpha)
        image = image[:,:,:3]*image[:,:,3:] + torch.ones_like(image[:,:,:3])*(1.0-image[:,:,3:])
        image = Image.fromarray((image.cpu().numpy()*255).astype(np.uint8))

        return image<|MERGE_RESOLUTION|>--- conflicted
+++ resolved
@@ -43,12 +43,9 @@
         pipeline.scheduler = EulerAncestralDiscreteScheduler.from_config(pipeline.scheduler.config)
         pipeline.set_progress_bar_config(disable=True)
 
-<<<<<<< HEAD
         # self.pipeline = pipeline.to(self.device, torch.float16)
         self.pipeline = pipeline # Needed to avoid displaying the warning
-=======
-        self.pipeline = pipeline.to(self.device, torch.float16)
-    
+        
     def recorrect_rgb(self, src_image, target_image, alpha_channel, scale=0.95):
         
         def flat_and_mask(bgr, a):
@@ -76,7 +73,6 @@
 
         return corrected_bgr
 
->>>>>>> c29ba661
     @torch.no_grad()
     def __call__(self, image):
 
