# Open Source Model Licensed under the Apache License Version 2.0
# and Other Licenses of the Third-Party Components therein:
# The below Model in this distribution may have been modified by THL A29 Limited
# ("Tencent Modifications"). All Tencent Modifications are Copyright (C) 2024 THL A29 Limited.

# Copyright (C) 2024 THL A29 Limited, a Tencent company.  All rights reserved.
# The below software and/or models in this distribution may have been
# modified by THL A29 Limited ("Tencent Modifications").
# All Tencent Modifications are Copyright (C) THL A29 Limited.

# Hunyuan 3D is licensed under the TENCENT HUNYUAN NON-COMMERCIAL LICENSE AGREEMENT
# except for the third-party components listed below.
# Hunyuan 3D does not impose any additional limitations beyond what is outlined
# in the repsective licenses of these third-party components.
# Users must comply with all terms and conditions of original licenses of these third-party
# components and must ensure that the usage of the third party components adheres to
# all relevant laws and regulations.

# For avoidance of doubts, Hunyuan 3D means the large language models and
# their software and algorithms, including trained model weights, parameters (including
# optimizer states), machine-learning model code, inference-enabling code, training-enabling code,
# fine-tuning enabling code and other elements of the foregoing made publicly available
# by Tencent in accordance with TENCENT HUNYUAN COMMUNITY LICENSE AGREEMENT.

import copy
import importlib
import inspect
import os
from typing import List, Optional, Union

import numpy as np
import torch
import trimesh
import yaml
from PIL import Image
from diffusers.utils.torch_utils import randn_tensor
from tqdm import tqdm

from .models.autoencoders import SurfaceExtractors
from .utils import logger, synchronize_timer, smart_load_model


def retrieve_timesteps(
    scheduler,
    num_inference_steps: Optional[int] = None,
    device: Optional[Union[str, torch.device]] = None,
    timesteps: Optional[List[int]] = None,
    sigmas: Optional[List[float]] = None,
    **kwargs,
):
    """
    Calls the scheduler's `set_timesteps` method and retrieves timesteps from the scheduler after the call. Handles
    custom timesteps. Any kwargs will be supplied to `scheduler.set_timesteps`.

    Args:
        scheduler (`SchedulerMixin`):
            The scheduler to get timesteps from.
        num_inference_steps (`int`):
            The number of diffusion steps used when generating samples with a pre-trained model. If used, `timesteps`
            must be `None`.
        device (`str` or `torch.device`, *optional*):
            The device to which the timesteps should be moved to. If `None`, the timesteps are not moved.
        timesteps (`List[int]`, *optional*):
            Custom timesteps used to override the timestep spacing strategy of the scheduler. If `timesteps` is passed,
            `num_inference_steps` and `sigmas` must be `None`.
        sigmas (`List[float]`, *optional*):
            Custom sigmas used to override the timestep spacing strategy of the scheduler. If `sigmas` is passed,
            `num_inference_steps` and `timesteps` must be `None`.

    Returns:
        `Tuple[torch.Tensor, int]`: A tuple where the first element is the timestep schedule from the scheduler and the
        second element is the number of inference steps.
    """
    if timesteps is not None and sigmas is not None:
        raise ValueError("Only one of `timesteps` or `sigmas` can be passed. Please choose one to set custom values")
    if timesteps is not None:
        accepts_timesteps = "timesteps" in set(inspect.signature(scheduler.set_timesteps).parameters.keys())
        if not accepts_timesteps:
            raise ValueError(
                f"The current scheduler class {scheduler.__class__}'s `set_timesteps` does not support custom"
                f" timestep schedules. Please check whether you are using the correct scheduler."
            )
        scheduler.set_timesteps(timesteps=timesteps, device=device, **kwargs)
        timesteps = scheduler.timesteps
        num_inference_steps = len(timesteps)
    elif sigmas is not None:
        accept_sigmas = "sigmas" in set(inspect.signature(scheduler.set_timesteps).parameters.keys())
        if not accept_sigmas:
            raise ValueError(
                f"The current scheduler class {scheduler.__class__}'s `set_timesteps` does not support custom"
                f" sigmas schedules. Please check whether you are using the correct scheduler."
            )
        scheduler.set_timesteps(sigmas=sigmas, device=device, **kwargs)
        timesteps = scheduler.timesteps
        num_inference_steps = len(timesteps)
    else:
        scheduler.set_timesteps(num_inference_steps, device=device, **kwargs)
        timesteps = scheduler.timesteps
    return timesteps, num_inference_steps


@synchronize_timer('Export to trimesh')
def export_to_trimesh(mesh_output):
    if isinstance(mesh_output, list):
        outputs = []
        for mesh in mesh_output:
            if mesh is None:
                outputs.append(None)
            else:
                mesh.mesh_f = mesh.mesh_f[:, ::-1]
                mesh_output = trimesh.Trimesh(mesh.mesh_v, mesh.mesh_f)
                outputs.append(mesh_output)
        return outputs
    else:
        mesh_output.mesh_f = mesh_output.mesh_f[:, ::-1]
        mesh_output = trimesh.Trimesh(mesh_output.mesh_v, mesh_output.mesh_f)
        return mesh_output


def get_obj_from_str(string, reload=False):
    module, cls = string.rsplit(".", 1)
    if reload:
        module_imp = importlib.import_module(module)
        importlib.reload(module_imp)
    return getattr(importlib.import_module(module, package=None), cls)


def instantiate_from_config(config, **kwargs):
    if "target" not in config:
        raise KeyError("Expected key `target` to instantiate.")
    cls = get_obj_from_str(config["target"])
    params = config.get("params", dict())
    kwargs.update(params)
    instance = cls(**kwargs)
    return instance


class Hunyuan3DDiTPipeline:
    @classmethod
    @synchronize_timer('Hunyuan3DDiTPipeline Model Loading')
    def from_single_file(
        cls,
        ckpt_path,
        config_path,
        device='cpu',
        dtype=torch.float16,
        use_safetensors=None,
        **kwargs,
    ):
        # load config
        with open(config_path, 'r') as f:
            config = yaml.safe_load(f)

        # load ckpt
        if use_safetensors:
            ckpt_path = ckpt_path.replace('.ckpt', '.safetensors')
        if not os.path.exists(ckpt_path):
            raise FileNotFoundError(f"Model file {ckpt_path} not found")
        logger.info(f"Loading model from {ckpt_path}")

        if use_safetensors:
            # parse safetensors
            import safetensors.torch
            safetensors_ckpt = safetensors.torch.load_file(ckpt_path, device='cpu')
            ckpt = {}
            for key, value in safetensors_ckpt.items():
                model_name = key.split('.')[0]
                new_key = key[len(model_name) + 1:]
                if model_name not in ckpt:
                    ckpt[model_name] = {}
                ckpt[model_name][new_key] = value
        else:
<<<<<<< HEAD
            ckpt = torch.load(ckpt_path, map_location='cpu', weights_only= True)
=======
            ckpt = torch.load(ckpt_path, map_location='cpu', weights_only=True)
>>>>>>> c29ba661
        # load model
        from accelerate import init_empty_weights
        with init_empty_weights():
            model = instantiate_from_config(config['model'])
            vae = instantiate_from_config(config['vae'])
            conditioner = instantiate_from_config(config['conditioner'])
            image_processor = instantiate_from_config(config['image_processor'])
            scheduler = instantiate_from_config(config['scheduler'])
        
        model.load_state_dict(ckpt['model'], assign = True)
        vae.load_state_dict(ckpt['vae'], assign = True)
        if 'conditioner' in ckpt:
            conditioner.load_state_dict(ckpt['conditioner'], assign = True)

        model_kwargs = dict(
            vae=vae,
            model=model,
            scheduler=scheduler,
            conditioner=conditioner,
            image_processor=image_processor,
            device=device,
            dtype=dtype,
        )
        model_kwargs.update(kwargs)

        return cls(
            **model_kwargs
        )

    @classmethod
    def from_pretrained(
        cls,
        model_path,
        device='cuda',
        dtype=torch.float16,
        use_safetensors=True,
        variant='fp16',
        subfolder='hunyuan3d-dit-v2-0',
        **kwargs,
    ):
        kwargs['from_pretrained_kwargs'] = dict(
            model_path=model_path,
            subfolder=subfolder,
            use_safetensors=use_safetensors,
            variant=variant,
            dtype=dtype,
            device=device,
        )
        config_path, ckpt_path = smart_load_model(
            model_path,
            subfolder=subfolder,
            use_safetensors=use_safetensors,
            variant=variant
        )
        return cls.from_single_file(
            ckpt_path,
            config_path,
            device=device,
            dtype=dtype,
            use_safetensors=use_safetensors,
            **kwargs
        )

    def __init__(
        self,
        vae,
        model,
        scheduler,
        conditioner,
        image_processor,
        device='cuda',
        dtype=torch.float16,
        **kwargs
    ):
        self.vae = vae
        self.model = model
        self.scheduler = scheduler
        self.conditioner = conditioner
        self.image_processor = image_processor
        self.kwargs = kwargs
        self.to(device, dtype)

    def compile(self):
        self.vae = torch.compile(self.vae)
        self.model = torch.compile(self.model)
        self.conditioner = torch.compile(self.conditioner)

    def to(self, device=None, dtype=None):
        if dtype is not None:
            self.dtype = dtype
            self.vae.to(dtype=dtype)
            self.model.to(dtype=dtype)
            self.conditioner.to(dtype=dtype)
        if device is not None:
            self.device = torch.device(device)
            self.vae.to(device)
            self.model.to(device)
            self.conditioner.to(device)

    @synchronize_timer('Encode cond')
    def encode_cond(self, image, additional_cond_inputs, do_classifier_free_guidance, dual_guidance):
        bsz = image.shape[0]
        cond = self.conditioner(image=image, **additional_cond_inputs)

        if do_classifier_free_guidance:
            un_cond = self.conditioner.unconditional_embedding(bsz)

            if dual_guidance:
                un_cond_drop_main = copy.deepcopy(un_cond)
                un_cond_drop_main['additional'] = cond['additional']

                def cat_recursive(a, b, c):
                    if isinstance(a, torch.Tensor):
                        return torch.cat([a, b, c], dim=0).to(self.dtype)
                    out = {}
                    for k in a.keys():
                        out[k] = cat_recursive(a[k], b[k], c[k])
                    return out

                cond = cat_recursive(cond, un_cond_drop_main, un_cond)
            else:
                un_cond = self.conditioner.unconditional_embedding(bsz)

                def cat_recursive(a, b):
                    if isinstance(a, torch.Tensor):
                        return torch.cat([a, b], dim=0).to(self.dtype)
                    out = {}
                    for k in a.keys():
                        out[k] = cat_recursive(a[k], b[k])
                    return out

                cond = cat_recursive(cond, un_cond)
        return cond

    def prepare_extra_step_kwargs(self, generator, eta):
        # prepare extra kwargs for the scheduler step, since not all schedulers have the same signature
        # eta (η) is only used with the DDIMScheduler, it will be ignored for other schedulers.
        # eta corresponds to η in DDIM paper: https://arxiv.org/abs/2010.02502
        # and should be between [0, 1]

        accepts_eta = "eta" in set(inspect.signature(self.scheduler.step).parameters.keys())
        extra_step_kwargs = {}
        if accepts_eta:
            extra_step_kwargs["eta"] = eta

        # check if the scheduler accepts generator
        accepts_generator = "generator" in set(inspect.signature(self.scheduler.step).parameters.keys())
        if accepts_generator:
            extra_step_kwargs["generator"] = generator
        return extra_step_kwargs

    def prepare_latents(self, batch_size, dtype, device, generator, latents=None):
        shape = (batch_size, *self.vae.latent_shape)
        if isinstance(generator, list) and len(generator) != batch_size:
            raise ValueError(
                f"You have passed a list of generators of length {len(generator)}, but requested an effective batch"
                f" size of {batch_size}. Make sure the batch size matches the length of the generators."
            )

        if latents is None:
            latents = randn_tensor(shape, generator=generator, device=device, dtype=dtype)
        else:
            latents = latents.to(device)

        # scale the initial noise by the standard deviation required by the scheduler
        latents = latents * getattr(self.scheduler, 'init_noise_sigma', 1.0)
        return latents

    def prepare_image(self, image) -> dict:
        if isinstance(image, str) and not os.path.exists(image):
            raise FileNotFoundError(f"Couldn't find image at path {image}")

        if not isinstance(image, list):
            image = [image]

        outputs = []
        for img in image:
            output = self.image_processor(img)
            outputs.append(output)

        cond_input = {k: [] for k in outputs[0].keys()}
        for output in outputs:
            for key, value in output.items():
                cond_input[key].append(value)
        for key, value in cond_input.items():
            if isinstance(value[0], torch.Tensor):
                cond_input[key] = torch.cat(value, dim=0)

        return cond_input

    def get_guidance_scale_embedding(self, w, embedding_dim=512, dtype=torch.float32):
        """
        See https://github.com/google-research/vdm/blob/dc27b98a554f65cdc654b800da5aa1846545d41b/model_vdm.py#L298

        Args:
            timesteps (`torch.Tensor`):
                generate embedding vectors at these timesteps
            embedding_dim (`int`, *optional*, defaults to 512):
                dimension of the embeddings to generate
            dtype:
                data type of the generated embeddings

        Returns:
            `torch.FloatTensor`: Embedding vectors with shape `(len(timesteps), embedding_dim)`
        """
        assert len(w.shape) == 1
        w = w * 1000.0

        half_dim = embedding_dim // 2
        emb = torch.log(torch.tensor(10000.0)) / (half_dim - 1)
        emb = torch.exp(torch.arange(half_dim, dtype=dtype) * -emb)
        emb = w.to(dtype)[:, None] * emb[None, :]
        emb = torch.cat([torch.sin(emb), torch.cos(emb)], dim=1)
        if embedding_dim % 2 == 1:  # zero pad
            emb = torch.nn.functional.pad(emb, (0, 1))
        assert emb.shape == (w.shape[0], embedding_dim)
        return emb

    def set_surface_extractor(self, mc_algo):
        if mc_algo is None:
            return
        logger.info('The parameters `mc_algo` is deprecated, and will be removed in future versions.\n'
                    'Please use: \n'
                    'from hy3dgen.shapegen.models.autoencoders import SurfaceExtractors\n'
                    'pipeline.vae.surface_extractor = SurfaceExtractors[mc_algo]() instead\n')
        if mc_algo not in SurfaceExtractors.keys():
            raise ValueError(f"Unknown mc_algo {mc_algo}")
        self.vae.surface_extractor = SurfaceExtractors[mc_algo]()

    @torch.no_grad()
    def __call__(
        self,
        image: Union[str, List[str], Image.Image] = None,
        num_inference_steps: int = 50,
        timesteps: List[int] = None,
        sigmas: List[float] = None,
        eta: float = 0.0,
        guidance_scale: float = 7.5,
        dual_guidance_scale: float = 10.5,
        dual_guidance: bool = True,
        generator=None,
        box_v=1.01,
        octree_resolution=384,
        mc_level=-1 / 512,
        num_chunks=8000,
        mc_algo=None,
        output_type: Optional[str] = "trimesh",
        enable_pbar=True,
        **kwargs,
    ) -> List[List[trimesh.Trimesh]]:
        callback = kwargs.pop("callback", None)
        callback_steps = kwargs.pop("callback_steps", None)

        self.set_surface_extractor(mc_algo)

        device = self.device
        dtype = self.dtype
        do_classifier_free_guidance = guidance_scale >= 0 and \
                                      getattr(self.model, 'guidance_cond_proj_dim', None) is None
        dual_guidance = dual_guidance_scale >= 0 and dual_guidance

        image, mask = self.prepare_image(image)
        cond = self.encode_cond(image=image,
                                do_classifier_free_guidance=do_classifier_free_guidance,
                                dual_guidance=dual_guidance)
        batch_size = image.shape[0]

        t_dtype = torch.long
        timesteps, num_inference_steps = retrieve_timesteps(
            self.scheduler, num_inference_steps, device, timesteps, sigmas)

        latents = self.prepare_latents(batch_size, dtype, device, generator)
        extra_step_kwargs = self.prepare_extra_step_kwargs(generator, eta)

        guidance_cond = None
        if getattr(self.model, 'guidance_cond_proj_dim', None) is not None:
            logger.info('Using lcm guidance scale')
            guidance_scale_tensor = torch.tensor(guidance_scale - 1).repeat(batch_size)
            guidance_cond = self.get_guidance_scale_embedding(
                guidance_scale_tensor, embedding_dim=self.model.guidance_cond_proj_dim
            ).to(device=device, dtype=latents.dtype)
        with synchronize_timer('Diffusion Sampling'):
            for i, t in enumerate(tqdm(timesteps, disable=not enable_pbar, desc="Diffusion Sampling:", leave=False)):
                # expand the latents if we are doing classifier free guidance
                if do_classifier_free_guidance:
                    latent_model_input = torch.cat([latents] * (3 if dual_guidance else 2))
                else:
                    latent_model_input = latents
                latent_model_input = self.scheduler.scale_model_input(latent_model_input, t)

                # predict the noise residual
                timestep_tensor = torch.tensor([t], dtype=t_dtype, device=device)
                timestep_tensor = timestep_tensor.expand(latent_model_input.shape[0])
                noise_pred = self.model(latent_model_input, timestep_tensor, cond, guidance_cond=guidance_cond)

                # no drop, drop clip, all drop
                if do_classifier_free_guidance:
                    if dual_guidance:
                        noise_pred_clip, noise_pred_dino, noise_pred_uncond = noise_pred.chunk(3)
                        noise_pred = (
                            noise_pred_uncond
                            + guidance_scale * (noise_pred_clip - noise_pred_dino)
                            + dual_guidance_scale * (noise_pred_dino - noise_pred_uncond)
                        )
                    else:
                        noise_pred_cond, noise_pred_uncond = noise_pred.chunk(2)
                        noise_pred = noise_pred_uncond + guidance_scale * (noise_pred_cond - noise_pred_uncond)

                # compute the previous noisy sample x_t -> x_t-1
                outputs = self.scheduler.step(noise_pred, t, latents, **extra_step_kwargs)
                latents = outputs.prev_sample

                if callback is not None and i % callback_steps == 0:
                    step_idx = i // getattr(self.scheduler, "order", 1)
                    callback(step_idx, t, outputs)

        return self._export(
            latents,
            output_type,
            box_v, mc_level, num_chunks, octree_resolution, mc_algo,
        )

    def _export(
        self,
        latents,
        output_type='trimesh',
        box_v=1.01,
        mc_level=0.0,
        num_chunks=20000,
        octree_resolution=256,
        mc_algo='mc',
        enable_pbar=True
    ):
        if not output_type == "latent":
            latents = 1. / self.vae.scale_factor * latents
            latents = self.vae(latents)
            outputs = self.vae.latents2mesh(
                latents,
                bounds=box_v,
                mc_level=mc_level,
                num_chunks=num_chunks,
                octree_resolution=octree_resolution,
                mc_algo=mc_algo,
                enable_pbar=enable_pbar,
            )
        else:
            outputs = latents

        if output_type == 'trimesh':
            outputs = export_to_trimesh(outputs)

        return outputs


class Hunyuan3DDiTFlowMatchingPipeline(Hunyuan3DDiTPipeline):

    @torch.inference_mode()
    def __call__(
        self,
        image: Union[str, List[str], Image.Image, dict, List[dict]] = None,
        num_inference_steps: int = 50,
        timesteps: List[int] = None,
        sigmas: List[float] = None,
        eta: float = 0.0,
        guidance_scale: float = 5.0,
        generator=None,
        box_v=1.01,
        octree_resolution=384,
        mc_level=0.0,
        mc_algo=None,
        num_chunks=8000,
        output_type: Optional[str] = "trimesh",
        enable_pbar=True,
        **kwargs,
    ) -> List[List[trimesh.Trimesh]]:
        callback = kwargs.pop("callback", None)
        callback_steps = kwargs.pop("callback_steps", None)

<<<<<<< HEAD
        device =  torch.device("cuda")  #self.device
=======
        self.set_surface_extractor(mc_algo)

        device = self.device
>>>>>>> c29ba661
        dtype = self.dtype
        do_classifier_free_guidance = guidance_scale >= 0 and not (
            hasattr(self.model, 'guidance_embed') and
            self.model.guidance_embed is True
        )

        cond_inputs = self.prepare_image(image)
        image = cond_inputs.pop('image')
        cond = self.encode_cond(
            image=image,
            additional_cond_inputs=cond_inputs,
            do_classifier_free_guidance=do_classifier_free_guidance,
            dual_guidance=False,
        )
        batch_size = image.shape[0]

        # 5. Prepare timesteps
        # NOTE: this is slightly different from common usage, we start from 0.
        sigmas = np.linspace(0, 1, num_inference_steps) if sigmas is None else sigmas
        timesteps, num_inference_steps = retrieve_timesteps(
            self.scheduler,
            num_inference_steps,
            device,
            sigmas=sigmas,
        )
        latents = self.prepare_latents(batch_size, dtype, device, generator)

        guidance = None
        if hasattr(self.model, 'guidance_embed') and \
            self.model.guidance_embed is True:
            guidance = torch.tensor([guidance_scale] * batch_size, device=device, dtype=dtype)
            # logger.info(f'Using guidance embed with scale {guidance_scale}')

        with synchronize_timer('Diffusion Sampling'):
            for i, t in enumerate(tqdm(timesteps, disable=not enable_pbar, desc="Diffusion Sampling:")):
                # expand the latents if we are doing classifier free guidance
                if do_classifier_free_guidance:
                    latent_model_input = torch.cat([latents] * 2)
                else:
                    latent_model_input = latents

                # NOTE: we assume model get timesteps ranged from 0 to 1
                timestep = t.expand(latent_model_input.shape[0]).to(
                    latents.dtype) / self.scheduler.config.num_train_timesteps
                noise_pred = self.model(latent_model_input, timestep, cond, guidance=guidance)

                if do_classifier_free_guidance:
                    noise_pred_cond, noise_pred_uncond = noise_pred.chunk(2)
                    noise_pred = noise_pred_uncond + guidance_scale * (noise_pred_cond - noise_pred_uncond)

                # compute the previous noisy sample x_t -> x_t-1
                outputs = self.scheduler.step(noise_pred, t, latents)
                latents = outputs.prev_sample

                if callback is not None and i % callback_steps == 0:
                    step_idx = i // getattr(self.scheduler, "order", 1)
                    callback(step_idx, t, outputs)

        return self._export(
            latents,
            output_type,
            box_v, mc_level, num_chunks, octree_resolution, mc_algo,
            enable_pbar=enable_pbar,
        )<|MERGE_RESOLUTION|>--- conflicted
+++ resolved
@@ -170,11 +170,7 @@
                     ckpt[model_name] = {}
                 ckpt[model_name][new_key] = value
         else:
-<<<<<<< HEAD
             ckpt = torch.load(ckpt_path, map_location='cpu', weights_only= True)
-=======
-            ckpt = torch.load(ckpt_path, map_location='cpu', weights_only=True)
->>>>>>> c29ba661
         # load model
         from accelerate import init_empty_weights
         with init_empty_weights():
@@ -553,13 +549,10 @@
         callback = kwargs.pop("callback", None)
         callback_steps = kwargs.pop("callback_steps", None)
 
-<<<<<<< HEAD
         device =  torch.device("cuda")  #self.device
-=======
         self.set_surface_extractor(mc_algo)
 
-        device = self.device
->>>>>>> c29ba661
+        # device = self.device
         dtype = self.dtype
         do_classifier_free_guidance = guidance_scale >= 0 and not (
             hasattr(self.model, 'guidance_embed') and
